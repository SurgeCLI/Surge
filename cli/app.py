import subprocess
import typer
from rich import print
from typing import Annotated


app = typer.Typer(
    help="Surge - A DevOps CLI Tool For System Monitoring and Production Reliability"
)

def run_cmd(cmd: str) -> str:
    """
    Helper function to abstract lengthy subprocess command implementation :D
    """

    return subprocess.run(
        cmd, shell=True, capture_output=True, text=True
    ).stdout.strip()


def get_load() -> tuple[float] | int:
    """
    Utilizes Linux uptime for system load metrics and to determine core utilization
    """

    uptime = run_cmd("uptime | awk -F'average:' '{print $2}'")
    averages = [float(x.replace(",", "")) for x in uptime.split()]
    cores = float(run_cmd("nproc"))

    return averages, cores


def get_cpu() -> tuple[float]:
    """
    Uses top to find CPU utilization grouped by user, system, and idle percents.
    """
    top = run_cmd('top -bn1 | grep "Cpu(s)"').split(",")
    user = top[0].split()[-2]
    system = top[1].split()[0]
    idle = top[3].split()[0]

    return user, system, idle


def get_memory() -> tuple[float]:
    """
    Returns remaining memory by group using free.
    """
    free = run_cmd("free -m | grep Mem").split()
    total, used, free_mem = free[1], free[2], free[3]

    return total, used, free_mem


def get_disk() -> tuple[float]:
    """
    Returns disk usage with df.
    """
    df = run_cmd("df -h / | tail -1").split()
    size, used, available, percent = df[1], df[2], df[3], df[4]

    return size, used, available, percent


def get_io() -> tuple[float]:
    # TODO: implement with iostat
    pass


@app.command()
def monitor(
    load: Annotated[
        bool, typer.Option("-l", "--load", help="Show system load averages")
    ] = True,
    cpu: Annotated[bool, typer.Option("-c", "--cpu", help="Show CPU usage")] = True,
    ram: Annotated[bool, typer.Option("-r", "--ram", help="Show RAM usage")] = True,
    disk: Annotated[bool, typer.Option("-d", "--disk", help="Show Disk usage")] = True,
    io: Annotated[
        bool, typer.Option("-o", "--io", help="Show Disk I/O statistics")
    ] = True,
    interval: Annotated[
        int, typer.Option("-i", "--interval", help="Polling interval in seconds")
    ] = 5,
    verbose: Annotated[
        bool, typer.Option("-v", "--verbose", help="Show detailed system metrics")
    ] = False,
):
    """
    Summary of all system metrics, including utilization of CPU, Memory, Network, and I/O.
    """

    # TODO: Add category specific metrics using subprocess, psutil, or similar
    # General structure example:
    # if cpu:
    #   ...
    #   if verbose:
    #       ...

    if int(interval) <= 0:
        raise typer.BadParameter("Interval must be a positive integer")

    if load:
        averages, cores = get_load()

        print("\n[bold]System Load Averages[/bold]")
        print("---------------------")

        if not verbose:
            print(f"Load avg (1m): {averages[0]}")
            print(f"Load avg (5m): {averages[1]}")
            print(f"Load avg (15m): {averages[2]}")
        else:
            print(
                f"Load avg (1m): {averages[0]:.2f} ({averages[0] / cores:.3f} per CPU)"
            )
            print(
                f"Load avg (5m): {averages[1]:.2f} ({averages[1] / cores:.3f} per CPU)"
            )
            print(
                f"Load avg (15m): {averages[2]:.2f} ({averages[2] / cores:.3f} per CPU)"
            )

    if cpu:
        user, system, idle = get_cpu()
        print("\n[bold]CPU Utilization[/bold]")
        print("---------------------")
        print(f"User: {user}% | System: {system}% | Idle: {idle}%")

    if ram:
        total, used, free = get_memory()
        print("\n[bold]Memory Usage (MB)[/bold]")
        print("---------------------")
        print(f"Total: {total} | Used: {used} | Free: {free}")

    if disk:
        size, used, available, percent = get_disk()
        print("\n[bold]Disk Usage[/bold]")
        print("---------------------")
        print(
            f"Size: {size} | Used: {used} | Available: {available} | Usage: {percent}"
        )

@app.command("network")
def network(
<<<<<<< HEAD
    url: Annotated[str | None, typer.Option("-u", "--url", help="HTTP URL to test (curl)", show_default=False)] = None,
    host: Annotated[str | None, typer.Option("-h", "--host", help="Host/IP for ping and traceroute", show_default=False)] = None,
    domain: Annotated[str | None, typer.Option("-d", "--domain", help="Domain for DNS lookup", show_default=False)] = None,
    requests: Annotated[int, typer.Option("-n", "--count", help="Number of ICMP echo requests")] = 5,
    dtype: Annotated[str, typer.Option("-t", "--type", help="DNS record type (A, AAAA, MX, TXT, etc.)")] = "A",
    sockets: Annotated[bool, typer.Option("--sockets", help="Show socket information (ss)")] = False,
    bw_server: Annotated[str | None, typer.Option("--bw-server", help="iperf3 server (optional)")] = None,
    bw_time: Annotated[int, typer.Option("--bw-time", help="iperf3 duration in seconds")] = 10,
    no_trace: Annotated[bool, typer.Option("--no-trace", help="Skip traceroute/mtr when --host is set")] = False,
=======
    url: Annotated[str, typer.Argument(help="URL to test network/API metrics")],
    requests: Annotated[
        int, typer.Option("-n", "--count", help="Number of requests to send")
    ] = 5,
>>>>>>> 55470c50
):
    """
    Flexible network diagnostics: run only what you request.
    Provide one or more of: --host, --url, --domain, --sockets, --bw-server.
    """
<<<<<<< HEAD

    def header(title: str):
        print(f"\n[bold]{title}[/bold]")
        print("-" * len(title))

    # guard: require at least one section
    if not any([host, url, domain, sockets, bw_server]):
        print("[warn] Nothing to do. Provide at least one of: --host, --url, --domain, --sockets, --bw-server")
        raise typer.Exit(code=1)

    # ---- ping / traceroute ----
    if host:
        header("Ping")
        ping_out = run_cmd(f"ping -c {requests} {host}")
        print(ping_out or "[warn] ping not available or produced no output")

        if not no_trace:
            header("Traceroute")
            trace_out = run_cmd(f"traceroute {host}") or run_cmd(f"mtr -r {host}")
            print(trace_out or "[warn] traceroute/mtr not available or produced no output")

    # ---- http (curl) ----
    if url:
        header("HTTP (curl)")
        http_out = run_cmd(f"curl -s -i {url}")
        print(http_out or "[warn] curl not available or produced no output")

    # ---- dns ----
    if domain:
        header("DNS")
        dns_out = run_cmd(f"dig +short {domain} {dtype}") or run_cmd(f"nslookup -type={dtype} {domain}")
        print(dns_out or "[warn] dig/nslookup not available or produced no output")

    # ---- sockets (ss) ----
    if sockets:
        header("Sockets (ss)")
        ss_out = run_cmd("ss -tulwn")
        print(ss_out or "[warn] ss not available or produced no output")

    # ---- bandwidth (iperf3) ----
    if bw_server:
        header("Bandwidth (iperf3)")
        iperf_out = run_cmd(f"iperf3 -c {bw_server} -t {bw_time}")
        print(iperf_out or "[warn] iperf3 not available or produced no output")
        
=======

    if len(url.strip()) == 0:
        raise typer.BadParameter("URL must be provided")
    if requests <= 0:
        raise typer.BadParameter("Request count must be a positive integer")

    print(f"Testing network connection to {url} with {requests} requests.")
    # TODO: Add http requests or use curl through subprocess


>>>>>>> 55470c50
if __name__ == "__main__":
    app()<|MERGE_RESOLUTION|>--- conflicted
+++ resolved
@@ -142,7 +142,6 @@
 
 @app.command("network")
 def network(
-<<<<<<< HEAD
     url: Annotated[str | None, typer.Option("-u", "--url", help="HTTP URL to test (curl)", show_default=False)] = None,
     host: Annotated[str | None, typer.Option("-h", "--host", help="Host/IP for ping and traceroute", show_default=False)] = None,
     domain: Annotated[str | None, typer.Option("-d", "--domain", help="Domain for DNS lookup", show_default=False)] = None,
@@ -152,18 +151,11 @@
     bw_server: Annotated[str | None, typer.Option("--bw-server", help="iperf3 server (optional)")] = None,
     bw_time: Annotated[int, typer.Option("--bw-time", help="iperf3 duration in seconds")] = 10,
     no_trace: Annotated[bool, typer.Option("--no-trace", help="Skip traceroute/mtr when --host is set")] = False,
-=======
-    url: Annotated[str, typer.Argument(help="URL to test network/API metrics")],
-    requests: Annotated[
-        int, typer.Option("-n", "--count", help="Number of requests to send")
-    ] = 5,
->>>>>>> 55470c50
 ):
     """
     Flexible network diagnostics: run only what you request.
     Provide one or more of: --host, --url, --domain, --sockets, --bw-server.
     """
-<<<<<<< HEAD
 
     def header(title: str):
         print(f"\n[bold]{title}[/bold]")
@@ -208,18 +200,6 @@
         header("Bandwidth (iperf3)")
         iperf_out = run_cmd(f"iperf3 -c {bw_server} -t {bw_time}")
         print(iperf_out or "[warn] iperf3 not available or produced no output")
-        
-=======
-
-    if len(url.strip()) == 0:
-        raise typer.BadParameter("URL must be provided")
-    if requests <= 0:
-        raise typer.BadParameter("Request count must be a positive integer")
-
-    print(f"Testing network connection to {url} with {requests} requests.")
-    # TODO: Add http requests or use curl through subprocess
-
-
->>>>>>> 55470c50
+
 if __name__ == "__main__":
     app()