--- conflicted
+++ resolved
@@ -240,11 +240,6 @@
     # ---- sockets (ss) ----
     if sockets:
         header("Sockets (ss)")
-<<<<<<< HEAD
-        ss_out = run_cmd("ss -tulwn | head -n 30")
-        print(ss_out if ss_out else "[warn] ss not available or produced no output")
-        
-=======
         ss_out = run_cmd("ss -tulwn")
         print(ss_out or "[warn] ss not available or produced no output")
 
@@ -254,6 +249,5 @@
         iperf_out = run_cmd(f"iperf3 -c {bw_server} -t {bw_time}")
         print(iperf_out or "[warn] iperf3 not available or produced no output")
 
->>>>>>> 5ef15b3e
 if __name__ == "__main__":
     app()